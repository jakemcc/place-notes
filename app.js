--- conflicted
+++ resolved
@@ -236,7 +236,6 @@
   }
 });
 
-<<<<<<< HEAD
 noteSearchForm.addEventListener('submit', async e => {
   e.preventDefault();
   const query = noteSearchQuery.value.trim();
@@ -271,8 +270,7 @@
     renderNotes([]);
   }
 });
-=======
->>>>>>> ba46877a
+
 
 function logPosition(pos) {
   const { latitude, longitude, accuracy } = pos.coords;
